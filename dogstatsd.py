#!/usr/bin/python
"""
A Python Statsd implementation with some datadog special sauce.
"""

<<<<<<< HEAD
# set up logging before importing any other components
from config import initialize_logging; initialize_logging('dogstatsd')
=======
import os; os.umask(022)
>>>>>>> d6504559

# stdlib
import httplib as http_client
import logging
import optparse
from random import randrange
import re
import select
import signal
import socket
import sys
from time import time
import threading
from urllib import urlencode

# project
from aggregator import MetricsAggregator
from checks import gethostname
from checks.check_status import DogstatsdStatus
from config import get_config
from daemon import Daemon
from util import json, PidFile

log = logging.getLogger('dogstatsd')


WATCHDOG_TIMEOUT = 120
UDP_SOCKET_TIMEOUT = 5


class Reporter(threading.Thread):
    """
    The reporter periodically sends the aggregated metrics to the
    server.
    """

    def __init__(self, interval, metrics_aggregator, api_host, api_key=None, use_watchdog=False):
        threading.Thread.__init__(self)
        self.interval = int(interval)
        self.finished = threading.Event()
        self.metrics_aggregator = metrics_aggregator
        self.flush_count = 0

        self.watchdog = None
        if use_watchdog:
            from util import Watchdog
            self.watchdog = Watchdog(WATCHDOG_TIMEOUT)

        self.api_key = api_key
        self.api_host = api_host

        self.http_conn_cls = http_client.HTTPSConnection

        match = re.match('^(https?)://(.*)', api_host)

        if match:
            self.api_host = match.group(2)
            if match.group(1) == 'http':
                self.http_conn_cls = http_client.HTTPConnection

    def stop(self):
        log.info("Stopping reporter")
        self.finished.set()

    def run(self):

        log.info("Reporting to %s every %ss" % (self.api_host, self.interval))
        log.debug("Watchdog enabled: %s" % bool(self.watchdog))

        # Persist a start-up message.
        DogstatsdStatus().persist()

        while not self.finished.isSet(): # Use camel case isSet for 2.4 support.
            self.finished.wait(self.interval)
            self.metrics_aggregator.send_packet_count('datadog.dogstatsd.packet.count')
            self.flush()
            if self.watchdog:
                self.watchdog.reset()

        # Clean up the status messages.
        log.debug("Stopped reporter")
        DogstatsdStatus.remove_latest_status()

    def flush(self):
        try:
            self.flush_count += 1
            packets_per_second = self.metrics_aggregator.packets_per_second(self.interval)
            packet_count = self.metrics_aggregator.total_count

            metrics = self.metrics_aggregator.flush()
            count = len(metrics)
            if not count:
                log.info("Flush #%s: No metrics to flush." % self.flush_count)
            else:
                log.info("Flush #%s: flushing %s metrics" % (self.flush_count, count))
                self.submit(metrics)

            # Persist a status message.
            packet_count = self.metrics_aggregator.total_count
            DogstatsdStatus(
                flush_count=self.flush_count,
                packet_count=packet_count,
                packets_per_second=packets_per_second,
                metric_count=count
            ).persist()

        except:
            log.exception("Error flushing metrics")

    def submit(self, metrics):
        # HACK - Copy and pasted from dogapi, because it's a bit of a pain to distribute python
        # dependencies with the agent.
        body = json.dumps({"series" : metrics})
        headers = {'Content-Type':'application/json'}
        method = 'POST'

        params = {}
        if self.api_key:
            params['api_key'] = self.api_key
        url = '/api/v1/series?%s' % urlencode(params)

        start_time = time()
        status = None
        conn = self.http_conn_cls(self.api_host)
        try:
            conn.request(method, url, body, headers)

            #FIXME: add timeout handling code here

            response = conn.getresponse()
            status = response.status
            response.close()
        finally:
            conn.close()
        duration = round((time() - start_time) * 1000.0, 4)
        log.info("%s %s %s%s (%sms)" % (
                        status, method, self.api_host, url, duration))
        return duration

class Server(object):
    """
    A statsd udp server.
    """

    def __init__(self, metrics_aggregator, host, port):
        self.host = host
        self.port = int(port)
        self.address = (self.host, self.port)
        self.metrics_aggregator = metrics_aggregator
        self.buffer_size = 1024

        self.socket = socket.socket(socket.AF_INET, socket.SOCK_DGRAM)
        self.socket.setblocking(0)

        self.running = False

    def start(self):
        """ Run the server. """
        # Bind to the UDP socket.
        self.socket.bind(self.address)

        log.info('Listening on host & port: %s' % str(self.address))

        # Inline variables for quick look-up.
        buffer_size = self.buffer_size
        aggregator_submit = self.metrics_aggregator.submit_packets
        sock = [self.socket]
        socket_recv = self.socket.recv
        select_select = select.select
        select_error = select.error
        timeout = UDP_SOCKET_TIMEOUT

        # Run our select loop.
        self.running = True
        while self.running:
            try:
                ready = select_select(sock, [], [], timeout)
                if ready[0]:
                    aggregator_submit(socket_recv(buffer_size))
            except select_error, se:
                # Ignore interrupted system calls from sigterm.
                errno = se[0]
                if errno != 4:
                    raise
            except (KeyboardInterrupt, SystemExit):
                break
            except Exception, e:
                log.exception('Error receiving datagram')

    def stop(self):
        self.running = False


class Dogstatsd(Daemon):
    """ This class is the dogstats daemon. """

    def __init__(self, pid_file, server, reporter):
        Daemon.__init__(self, pid_file)
        self.server = server
        self.reporter = reporter

    def run(self):
        # Gracefully exit on sigterm.
        log.info("Adding sig handler")
        signal.signal(signal.SIGTERM, self._handle_sigterm)
        self.reporter.start()
        try:
            self.server.start()
        finally:
            # The server will block until it's done. Once we're here, shutdown
            # the reporting thread.
            self.reporter.stop()
            self.reporter.join()
            log.info("Stopped")

    def _handle_sigterm(self, signum, frame):
        log.info("Caught sigterm. Stopping run loop.")
        self.server.stop()


def init(config_path=None, use_watchdog=False, use_forwarder=False):
    c = get_config(parse_args=False, cfg_path=config_path)
    log.debug("Configuration dogstatsd")

    port      = c['dogstatsd_port']
    interval  = int(c['dogstatsd_interval'])
    normalize = c['dogstatsd_normalize']
    api_key   = c['api_key']

    target = c['dd_url']
    if use_forwarder:
        target = c['dogstatsd_target'] 

    hostname = gethostname(c)

    # Create the aggregator (which is the point of communication between the
    # server and reporting threads.
    assert 0 < interval
    aggregator = MetricsAggregator(hostname, interval)

    # Start the reporting thread.
    reporter = Reporter(interval, aggregator, target, api_key, use_watchdog)

    # Start the server.
    server_host = ''
    server = Server(aggregator, server_host, port)

    return reporter, server

def main(config_path=None):
    """ The main entry point for the unix version of dogstatsd. """
    parser = optparse.OptionParser("%prog [start|stop|restart|status]")
    parser.add_option('-u', '--use-local-forwarder', action='store_true',
                        dest="use_forwarder", default=False)
    opts, args = parser.parse_args()

    # commands that don't need the daemon
    if args and args[0] in ['info', 'status']:
        command = args[0]
        if command == 'info':
            logging.getLogger().setLevel(logging.ERROR)
            return DogstatsdStatus.print_latest_status()
        elif command == 'status':
            pid = pid_file.get_pid()
            if pid:
                message = 'dogstatsd is running with pid %s' % pid
            else:
                message = 'dogstatsd is not running'
            log.info(message)
            sys.stdout.write(message + "\n")
            return 0

    reporter, server = init(config_path, use_watchdog=True, use_forwarder=opts.use_forwarder)
    pid_file = PidFile('dogstatsd')
    daemon = Dogstatsd(pid_file.get_path(), server, reporter)

    # If no args were passed in, run the server in the foreground.
    if not args:
        daemon.run()
        return 0

    # Otherwise, we're process the deamon command.
    else:
        command = args[0]

        if command == 'start':
            daemon.start()
        elif command == 'stop':
            daemon.stop()
        elif command == 'restart':
            daemon.restart()
        else:
            sys.stderr.write("Unknown command: %s\n\n" % command)
            parser.print_help()
            return 1
        return 0


if __name__ == '__main__':
    sys.exit(main())<|MERGE_RESOLUTION|>--- conflicted
+++ resolved
@@ -3,12 +3,10 @@
 A Python Statsd implementation with some datadog special sauce.
 """
 
-<<<<<<< HEAD
 # set up logging before importing any other components
 from config import initialize_logging; initialize_logging('dogstatsd')
-=======
+
 import os; os.umask(022)
->>>>>>> d6504559
 
 # stdlib
 import httplib as http_client

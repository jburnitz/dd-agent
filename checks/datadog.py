from checks.utils import TailFile
import modules
import os
import sys
import traceback
import re
import time
from datetime import datetime
from itertools import groupby # >= python 2.4

from checks import LaconicFilter

if hasattr('some string', 'partition'):
    def partition(s, sep):
        return s.partition(sep)
else:
    def partition(s, sep):
        pos = s.find(sep)
        if pos == -1:
            return (s, sep, '')
        else:
            return s[0:pos], sep, s[pos + len(sep):]

def point_sorter(p):
    # Sort and group by timestamp, metric name, host_name, device_name
    return (p[1], p[0], p[3].get('host_name', None), p[3].get('device_name', None))

class EventDefaults(object):
    EVENT_TYPE   = 'dogstream_event'
    EVENT_OBJECT = 'dogstream_event:default'

class Dogstreams(object):
    @classmethod
    def init(cls, logger, config):
        dogstreams_config = config.get('dogstreams', None)
        dogstreams = []
        if dogstreams_config:
            # Expecting dogstreams config value to look like:
            #   <dogstream value>, <dog stream value>, ...
            # Where <dogstream value> looks like:
            #   <log path>
            # or
            #   <log path>:<module>:<parser function>

            # Create a Dogstream object for each <dogstream value>
            for config_item in dogstreams_config.split(','):
                try:
                    config_item = config_item.strip()
                    parts = config_item.split(':')
                    if len(parts) == 1:
                        dogstreams.append(Dogstream.init(logger, log_path=parts[0]))
                    elif len(parts) == 2:
                        logger.warn("Invalid dogstream: %s" % ':'.join(parts))
                    elif len(parts) >= 3:
                        dogstreams.append(Dogstream.init(
                            logger,
                            log_path=parts[0],
                            parser_spec=':'.join(parts[1:3]),
                            parser_args=parts[3:],
                            config=config))
                    elif len(parts) > 3:
                        logger.warn("Invalid dogstream: %s" % ':'.join(parts))
                except:
                    logger.exception("Cannot build dogstream")

        perfdata_parsers = NagiosPerfData.init(logger, config)
        if perfdata_parsers:
            dogstreams.extend(perfdata_parsers)

        logger.info("Dogstream parsers: %s" % repr(dogstreams))

        return cls(logger, dogstreams)

    def __init__(self, logger, dogstreams):
        self.logger = logger
        self.dogstreams = dogstreams

    def check(self, agentConfig, move_end=True):
        if not self.dogstreams:
            return {}

        output = {}
        for dogstream in self.dogstreams:
            try:
                result = dogstream.check(agentConfig, move_end)
                # result may contain {"dogstream": [new]}.
                # If output contains {"dogstream": [old]}, that old value will get concatenated with the new value
                assert type(result) == type(output), "dogstream.check must return a dictionary"
                for k in result:
                    if k in output:
                        output[k].extend(result[k])
                    else:
                        output[k] = result[k]
            except:
                self.logger.exception("Error in parsing %s" % (dogstream.log_path))
        return output

class Dogstream(object):

    @classmethod
    def init(cls, logger, log_path, parser_spec=None, parser_args=None, config=None):
        class_based = False
        parse_func = None
<<<<<<< HEAD
=======
        parse_args = tuple(parser_args or ())
>>>>>>> 8ed03a0e

        if parser_spec:
            try:
                parse_func = modules.load(parser_spec, 'parser')
                if isinstance(parse_func, type):
                    logger.info('Instantiating class-based dogstream')
                    parse_func = parse_func(
                        user_args=parse_args or (),
                        logger=logger,
                        log_path=log_path,
                        config=config,
                    )
                    parse_args = ()
                    class_based = True
                else:
                    logger.info('Instantiating function-based dogstream')
            except:
                logger.exception(traceback.format_exc())
                logger.error('Could not load Dogstream line parser "%s" PYTHONPATH=%s' % (
                    parser_spec,
                    os.environ.get('PYTHONPATH', ''))
                )
            logger.info("dogstream: parsing %s with %s (requested %s)" % (log_path, parse_func, parser_spec))
        else:
            logger.info("dogstream: parsing %s with default parser" % log_path)

<<<<<<< HEAD
        return cls(logger, log_path, parse_func)

    def __init__(self, logger, log_path, parse_func=None):
=======
        return cls(logger, log_path, parse_func, parse_args, class_based=class_based)

    def __init__(self, logger, log_path, parse_func=None, parse_args=(), class_based=False):
>>>>>>> 8ed03a0e
        self.logger = logger
        self.class_based = class_based

        # Apply LaconicFilter to avoid log flooding
        self.logger.addFilter(LaconicFilter("dogstream"))

        self.log_path = log_path
        self.parse_func = parse_func or self._default_line_parser
<<<<<<< HEAD
=======
        self.parse_args = parse_args
>>>>>>> 8ed03a0e

        self._gen = None
        self._values = None
        self._freq = 15 # Will get updated on each check()
        self._error_count = 0L
        self._line_count = 0L
        self.parser_state = {}

    def check(self, agentConfig, move_end=True):
        if self.log_path:
            self._freq = int(agentConfig.get('check_freq', 15))
            self._values = []
            self._events = []

            # Build our tail -f
            if self._gen is None:
                self._gen = TailFile(self.logger, self.log_path, self._line_parser).tail(line_by_line=False, move_end=move_end)

            # read until the end of file
            try:
                self._gen.next()
                self.logger.debug("Done dogstream check for file %s, found %s metric points" % (self.log_path, len(self._values)))
            except StopIteration, e:
                self.logger.exception(e)
                self.logger.warn("Can't tail %s file" % self.log_path)

            check_output = self._aggregate(self._values)
            if self._events:
                check_output.update({"dogstreamEvents": self._events})
            return check_output
        else:
            return {}

    def _line_parser(self, line):
        try:
            # alq - Allow parser state to be kept between invocations
            # This means a new argument can be passed the custom parsing function
            # to store context that can be shared between parsing of lines.
            # One example is a running counter, which is incremented each time
            # a line is processed.
            parsed = None
            if self.class_based:
                parsed = self.parse_func.parse_line(line)
            else:
                try:
                    parsed = self.parse_func(self.logger, line, self.parser_state, *self.parse_args)
                except TypeError, e:
                    # Arity of parse_func is 3 (old-style), not 4
                    parsed = self.parse_func(self.logger, line)

            self._line_count += 1

            if parsed is None:
                return

            if isinstance(parsed, (tuple, dict)):
                parsed = [parsed]

            for datum in parsed:
                # Check if it's an event
                if isinstance(datum, dict):
                    # An event requires at least a title or a body
                    if 'msg_title' not in datum and 'msg_text' not in datum:
                        continue

                    # Populate the default fields
                    if 'event_type' not in datum:
                        datum['event_type'] = EventDefaults.EVENT_TYPE
                    if 'timestamp' not in datum:
                        datum['timestamp'] = time.time()
                    # Make sure event_object and aggregation_key (synonyms) are set
                    # FIXME when the backend treats those as true synonyms, we can
                    # deprecate event_object.
                    if 'event_object' in datum or 'aggregation_key' in datum:
                        datum['aggregation_key'] = datum.get('event_object', datum.get('aggregation_key'))
                    else:
                        datum['aggregation_key'] = EventDefaults.EVENT_OBJECT
                    datum['event_object'] = datum['aggregation_key']

                    self._events.append(datum)
                    continue

                # Otherwise, assume it's a metric
                try:
                    metric, ts, value, attrs = datum
                except:
                    continue

                # Validation
                invalid_reasons = []
                try:
                    # Bucket points into 15 second buckets
                    ts = (int(float(ts)) / self._freq) * self._freq
                    date = datetime.fromtimestamp(ts)
                    assert date.year > 1990
                except Exception:
                    invalid_reasons.append('invalid timestamp')

                try:
                    value = float(value)
                except Exception:
                    invalid_reasons.append('invalid metric value')

                if invalid_reasons:
                    self.logger.debug('Invalid parsed values %s (%s): "%s"',
                        repr(datum), ', '.join(invalid_reasons), line)
                else:
                    self._values.append((metric, ts, value, attrs))
        except Exception, e:
            self.logger.debug("Error while parsing line %s" % line, exc_info=True)
            self._error_count += 1
            self.logger.error("Parser error: %s out of %s" % (self._error_count, self._line_count))

    def _default_line_parser(self, logger, line):
        original_line = line
        sep = ' '
        metric, _, line = partition(line.strip(), sep)
        timestamp, _, line = partition(line.strip(), sep)
        value, _, line = partition(line.strip(), sep)

        attributes = {}
        try:
            while line:
                keyval, _, line = partition(line.strip(), sep)
                key, val = keyval.split('=', 1)
                attributes[key] = val
        except Exception, e:
            logger.debug(traceback.format_exc())

        return metric, timestamp, value, attributes

    def _aggregate(self, values):
        """ Aggregate values down to the second and store as:
            {
                "dogstream": [(metric, timestamp, value, {key: val})]
            }
            If there are many values per second for a metric, take the median
        """
        output = []

        values.sort(key=point_sorter)

        for (timestamp, metric, host_name, device_name), val_attrs in groupby(values, key=point_sorter):
            attributes = {}
            vals = []
            for _metric, _timestamp, v, a in val_attrs:
                try:
                    v = float(v)
                    vals.append(v)
                    attributes.update(a)
                except:
                    self.logger.debug("Could not convert %s into a float", v)

            if len(vals) == 1:
                val = vals[0]
            elif len(vals) > 1:
                val = vals[-1]
            else: # len(vals) == 0
                continue

            metric_type = str(attributes.get('metric_type', '')).lower()
            if metric_type == 'gauge':
                val = float(val)
            elif metric_type == 'counter':
                val = int(val)

            output.append((metric, timestamp, val, attributes))

        if output:
            return {"dogstream": output}
        else:
            return {}

class InvalidDataTemplate(Exception): pass

class NagiosPerfData(object):
    perfdata_field = '' # Should be overriden by subclasses
    metric_prefix = 'nagios'
    pair_pattern = re.compile(r"".join([
            r"'?(?P<label>[^=']+)'?=",
            r"(?P<value>[-0-9.]+)",
            r"(?P<unit>s|us|ms|%|B|KB|MB|GB|TB|c)?",
            r"(;(?P<warn>@?[-0-9.~]*:?[-0-9.~]*))?",
            r"(;(?P<crit>@?[-0-9.~]*:?[-0-9.~]*))?",
            r"(;(?P<min>[-0-9.]*))?",
            r"(;(?P<max>[-0-9.]*))?",
        ]))

    @classmethod
    def init(cls, logger, config):
        nagios_perf_config = config.get('nagios_perf_cfg', None)
        parsers = []
        if nagios_perf_config:
            nagios_config = cls.parse_nagios_config(nagios_perf_config)

            host_parser = NagiosHostPerfData.init(logger, nagios_config)
            if host_parser:
                parsers.append(host_parser)

            service_parser = NagiosServicePerfData.init(logger, nagios_config)
            if service_parser:
                parsers.append(service_parser)

        return parsers

    @staticmethod
    def template_regex(file_template):
        try:
            # Escape characters that will be interpreted as regex bits
            # e.g. [ and ] in "[SERVICEPERFDATA]"
            regex = re.sub(r'[[\]*]', r'.', file_template)
            regex = re.sub(r'\$([^\$]*)\$', r'(?P<\1>[^\$]*)', regex)
            return re.compile(regex)
        except Exception, e:
            raise InvalidDataTemplate("%s (%s)"% (file_template, e))


    @staticmethod
    def underscorize(s):
        return s.replace(' ', '_').lower()

    @classmethod
    def parse_nagios_config(cls, filename):
        output = {}
        keys = [
            'host_perfdata_file_template',
            'service_perfdata_file_template',
            'host_perfdata_file',
            'service_perfdata_file',
        ]

        try:
            f = open(filename)
            for line in f:
                line = line.strip()
                if not line:
                    continue
                for key in keys:
                    if line.startswith(key + '='):
                        eq_pos = line.find('=')
                        if eq_pos:
                            output[key] = line[eq_pos + 1:]
                            break
        finally:
            f.close()

        return output

    def __init__(self, logger, line_pattern, datafile):
        if isinstance(line_pattern, (str, unicode)):
            self.line_pattern = re.compile(line_pattern)
        else:
            self.line_pattern = line_pattern

        self._dogstream = Dogstream(logger, datafile, self._parse_line)

    def _get_metric_prefix(self, data):
        # Should be overridded by subclasses
        return [self.metric_prefix]

    def _parse_line(self, logger, line):
        matched = self.line_pattern.match(line)
        output = []
        if matched:
            data = matched.groupdict()
            metric_prefix = self._get_metric_prefix(data)

            # Parse the prefdata values, which are a space-delimited list of:
            #   'label'=value[UOM];[warn];[crit];[min];[max]
            perf_data = data.get(self.perfdata_field, '').split(' ')
            for pair in perf_data:
                pair_match = self.pair_pattern.match(pair)
                if not pair_match:
                    continue
                else:
                    pair_data = pair_match.groupdict()

                label = pair_data['label']
                timestamp = data.get('TIMET', '')
                value = pair_data['value']
                attributes = {'metric_type': 'gauge'}

                if '/' in label:
                    # Special case: if the label begins
                    # with a /, treat the label as the device
                    # and use the metric prefix as the metric name
                    metric = '.'.join(metric_prefix)
                    attributes['device_name'] = label

                else:
                    # Otherwise, append the label to the metric prefix
                    # and use that as the metric name
                    metric = '.'.join(metric_prefix + [label])

                host_name = data.get('HOSTNAME', None)
                if host_name:
                    attributes['host_name'] = host_name

                optional_keys = ['unit', 'warn', 'crit', 'min', 'max']
                for key in optional_keys:
                    attr_val = pair_data.get(key, None)
                    if attr_val is not None and attr_val != '':
                        attributes[key] = attr_val

                output.append((
                    metric,
                    timestamp,
                    value,
                    attributes
                ))
        return output

    def check(self, agentConfig, move_end=True):
        return self._dogstream.check(agentConfig, move_end)


class NagiosHostPerfData(NagiosPerfData):
    perfdata_field = 'HOSTPERFDATA'

    @classmethod
    def init(cls, logger, nagios_config):
        host_perfdata_file_template = nagios_config.get('host_perfdata_file_template', None)
        host_perfdata_file = nagios_config.get('host_perfdata_file', None)

        if host_perfdata_file_template and host_perfdata_file:
            host_pattern = cls.template_regex(host_perfdata_file_template)
            return cls(logger, host_pattern, host_perfdata_file)
        else:
            return None

    def _get_metric_prefix(self, line_data):
        return [self.metric_prefix, 'host']


class NagiosServicePerfData(NagiosPerfData):
    perfdata_field = 'SERVICEPERFDATA'

    @classmethod
    def init(cls, logger, nagios_config):
        service_perfdata_file_template = nagios_config.get('service_perfdata_file_template', None)
        service_perfdata_file = nagios_config.get('service_perfdata_file', None)

        if service_perfdata_file_template and service_perfdata_file:
            service_pattern = cls.template_regex(service_perfdata_file_template)
            return cls(logger, service_pattern, service_perfdata_file)
        else:
            return None

    def _get_metric_prefix(self, line_data):
        metric = [self.metric_prefix]
        middle_name = line_data.get('SERVICEDESC', None)
        if middle_name:
            metric.append(middle_name.replace(' ', '_').lower())
        return metric


# Allow a smooth uninstall of previous version
class RollupLP: pass


class DdForwarder(object):

    QUEUE_SIZE  = "queue_size"
    QUEUE_COUNT = "queue_count"

    RE_QUEUE_STAT = re.compile(r"\[.*\] Queue size: at (.*), (\d+) transaction\(s\), (\d+) KB")

    def __init__(self, logger, config):
        self.log_path = config.get('ddforwarder_log', '/var/log/ddforwarder.log')
        self.logger = logger
        self._gen = None

    def _init_metrics(self):
        self.metrics = {}

    def _add_metric(self, name, value, ts):

        if self.metrics.has_key(name):
            self.metrics[name].append((ts, value))
        else:
            self.metrics[name] = [(ts, value)]

    def _parse_line(self, line):

        try:
            m = self.RE_QUEUE_STAT.match(line)
            if m is not None:
                ts, count, size = m.groups()
                self._add_metric(self.QUEUE_SIZE, size, round(float(ts)))
                self._add_metric(self.QUEUE_COUNT, count, round(float(ts)))
        except Exception, e:
            self.logger.exception(e)

    def check(self, agentConfig, move_end=True):

        if self.log_path and os.path.isfile(self.log_path):

            #reset metric points
            self._init_metrics()

            # Build our tail -f
            if self._gen is None:
                self._gen = TailFile(self.logger, self.log_path, self._parse_line).tail(line_by_line=False,
                    move_end=move_end)

            # read until the end of file
            try:
                self._gen.next()
                self.logger.debug("Done ddforwarder check for file %s" % self.log_path)
            except StopIteration, e:
                self.logger.exception(e)
                self.logger.warn("Can't tail %s file" % self.log_path)

            return { 'ddforwarder': self.metrics }
        else:
            self.logger.debug("Can't tail datadog forwarder log file: %s" % self.log_path)
            return {}


def testDogStream():
    import logging

    logger = logging.getLogger("datadog")
    logger.setLevel(logging.DEBUG)
    logger.addHandler(logging.StreamHandler())
    dogstream = Dogstream(logger)

    while True:
        events = dogstream.check({'api_key':'my_apikey', 'dogstream_log': sys.argv[1]}, move_end=True)
        for e in events:
            print "Event:", e
        time.sleep(5)

def testddForwarder():
    import logging

    logger = logging.getLogger("datadog")
    logger.setLevel(logging.DEBUG)
    logger.addHandler(logging.StreamHandler())

    config = {'api_key':'my_apikey', 'ddforwarder_log': sys.argv[1]}
    dd = DdForwarder(logger, config)
    m = dd.check(config, move_end=False)
    while True:
        print m
        time.sleep(5)
        m = dd.check(config)


if __name__ == '__main__':
    testddForwarder()<|MERGE_RESOLUTION|>--- conflicted
+++ resolved
@@ -101,10 +101,7 @@
     def init(cls, logger, log_path, parser_spec=None, parser_args=None, config=None):
         class_based = False
         parse_func = None
-<<<<<<< HEAD
-=======
         parse_args = tuple(parser_args or ())
->>>>>>> 8ed03a0e
 
         if parser_spec:
             try:
@@ -131,15 +128,9 @@
         else:
             logger.info("dogstream: parsing %s with default parser" % log_path)
 
-<<<<<<< HEAD
-        return cls(logger, log_path, parse_func)
-
-    def __init__(self, logger, log_path, parse_func=None):
-=======
         return cls(logger, log_path, parse_func, parse_args, class_based=class_based)
 
     def __init__(self, logger, log_path, parse_func=None, parse_args=(), class_based=False):
->>>>>>> 8ed03a0e
         self.logger = logger
         self.class_based = class_based
 
@@ -148,10 +139,7 @@
 
         self.log_path = log_path
         self.parse_func = parse_func or self._default_line_parser
-<<<<<<< HEAD
-=======
         self.parse_args = parse_args
->>>>>>> 8ed03a0e
 
         self._gen = None
         self._values = None

--- conflicted
+++ resolved
@@ -328,15 +328,11 @@
     return url[:-1] if url.endswith('/') else url
 
 
-<<<<<<< HEAD
-def get_config(parse_args=True, cfg_path=None, options=None, can_write_conf=False):
-=======
 def remove_empty(string_array):
     return filter(lambda x: x, string_array)
 
 
-def get_config(parse_args=True, cfg_path=None, options=None):
->>>>>>> 9eb5063b
+def get_config(parse_args=True, cfg_path=None, options=None, can_write_conf=False):
     if parse_args:
         options, _ = get_parsed_args()
 

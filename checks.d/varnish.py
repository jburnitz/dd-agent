import xml.parsers.expat # python 2.4 compatible
import re
import subprocess

from checks import AgentCheck

class Varnish(AgentCheck):
    # XML parsing bits, a.k.a. Kafka in Code
    def _reset(self):
        self._current_element = ""
        self._current_metric = "varnish"
        self._current_value = 0
        self._current_str = ""
        self._current_type = ""

    def _start_element(self, name, attrs):
        self._current_element = name

    def _end_element(self, name):
        if name == "stat":
            m_name = self.normalize(self._current_metric)
            if self._current_type in ("a", "c"):
                self.rate(m_name, long(self._current_value))
            elif self._current_type in ("i", "g"):
                self.gauge(m_name, long(self._current_value))
            else:
                self.log.warn("Unsupported stat type in %s; skipping" % self._current_type)
                self._reset()
                return # don't save

            # reset for next stat element
            self._reset()
        elif name in ("type", "ident", "name"):
            self._current_metric += "." + self._current_str

    def _char_data(self, data):
        self.log.debug("Data %s [%s]" % (data, self._current_element))
        data = data.strip()
        if len(data) > 0 and self._current_element != "":
            if self._current_element == "value":
                self._current_value = long(data)
            elif self._current_element == "flag":
                self._current_type = data
            else:
                self._current_str = data

    def check(self, instance):
        """Extract stats from varnishstat -x

        The text option (-1) is not reliable enough when counters get large
        VBE.media_video_prd_services_01(10.93.67.16,,8080).happy18446744073709551615

        2 types of data, "a" for counter ("c" in newer versions of varnish), "i" for gauge ("g")
        https://github.com/varnish/Varnish-Cache/blob/master/include/tbl/vsc_fields.h

        <varnishstat>
            <stat>
                <name>fetch_304</name>
                <value>0</value>
                <flag>a</flag>
                <description>Fetch no body (304)</description>
            </stat>
            <stat>
                <name>n_sess_mem</name>
                <value>334</value>
                <flag>i</flag>
                <description>N struct sess_mem</description>
            </stat>
            <stat>
                <type>LCK</type>
                <ident>vcl</ident>
                <name>creat</name>
                <value>1</value>
                <flag>a</flag>
                <description>Created locks</description>
            </stat>
        </varnishstat>
        """
        # Not configured? Not a problem.
        if instance.get("varnishstat", None) is None:
            return
        tags = instance.get('tags', [])

        # Get the varnish version from varnishstat
        output, error = subprocess.Popen([instance.get("varnishstat"), "-V"],
                                         stdout=subprocess.PIPE,
                                         stderr=subprocess.PIPE).communicate()

        # Assumptions regarding varnish's version
        use_xml = True
        arg = "-x" # varnishstat argument
        version = 3

<<<<<<< HEAD
        # Get the varnish version from varnishstat
        output, error = subprocess.Popen([instance.get("varnishstat"), "-V"],
                                         stdout=subprocess.PIPE,
                                         stderr=subprocess.PIPE).communicate()

        # Assumptions regarding varnish's version
        use_xml = True
        arg = "-x" # varnishstat argument
        version = 3

=======
>>>>>>> ba01fc33
        m1 = re.search(r"varnish-(\d+)", output, re.MULTILINE)
        # v2 prints the version on stderr, v3 on stdout
        m2 = re.search(r"varnish-(\d+)", error, re.MULTILINE)

        if m1 is None and m2 is None:
            self.log.warn("Cannot determine the version of varnishstat, assuming 3 or greater")
        else:
            if m1 is not None:
                version = int(m1.group(1))
            elif m2 is not None:
                version = int(m2.group(1))

        self.log.debug("Varnish version: %d" % version)

        # Location of varnishstat
        if version <= 2:
            use_xml = False
            arg = "-1"

        output, error = subprocess.Popen([instance.get("varnishstat"), arg],
                                         stdout=subprocess.PIPE,
                                         stderr=subprocess.PIPE).communicate()
        if error and len(error) > 0:
            self.log.error(error)
<<<<<<< HEAD
        self._parse_varnishstat(output, use_xml)

    def _parse_varnishstat(self, output, use_xml):
=======
        self._parse_varnishstat(output, use_xml, tags)

    def _parse_varnishstat(self, output, use_xml, tags=None):
        tags = tags or []
>>>>>>> ba01fc33
        if use_xml:
            p = xml.parsers.expat.ParserCreate()
            p.StartElementHandler = self._start_element
            p.EndElementHandler = self._end_element
            p.CharacterDataHandler = self._char_data
            self._reset()
            p.Parse(output, True)
        else:
            for line in output.split("\n"):
                self.log.debug("Parsing varnish results: %s" % line)
                fields = line.split()
                if len(fields) < 3:
                    break
                name, gauge_val, rate_val = fields[0], fields[1], fields[2]
                metric_name = self.normalize(name, prefix="varnish")

                # Now figure out which value to pick
<<<<<<< HEAD
                if rate_val.lower() in ("nan", "."):
                    # col 2 matters
                    self.log.debug("Varnish (gauge) %s %d" % (metric_name, int(gauge_val)))
                    self.gauge(metric_name, int(gauge_val))
                else:
                    # col 3 has a rate (since restart)
                    self.log.debug("Varnish (rate) %s %d" % (metric_name, int(gauge_val)))
                    self.rate(metric_name, float(gauge_val))
=======
                try:
                    if rate_val.lower() in ("nan", "."):
                        # col 2 matters
                        self.log.debug("Varnish (gauge) %s %d" % (metric_name, int(gauge_val)))
                        self.gauge(metric_name, int(gauge_val), tags=tags)
                    else:
                        # col 3 has a rate (since restart)
                        self.log.debug("Varnish (rate) %s %d" % (metric_name, int(gauge_val)))
                        self.rate(metric_name, float(gauge_val), tags=tags)
                except TypeError:
                    self.log.exception("Cannot convert varnish value")
>>>>>>> ba01fc33

    @staticmethod
    def parse_agent_config(agentConfig):
        if not agentConfig.get('varnishstat'):
            return False

        return {
            'instances': [{'varnishstat': agentConfig.get('varnishstat')}]
        }<|MERGE_RESOLUTION|>--- conflicted
+++ resolved
@@ -91,7 +91,6 @@
         arg = "-x" # varnishstat argument
         version = 3
 
-<<<<<<< HEAD
         # Get the varnish version from varnishstat
         output, error = subprocess.Popen([instance.get("varnishstat"), "-V"],
                                          stdout=subprocess.PIPE,
@@ -102,8 +101,6 @@
         arg = "-x" # varnishstat argument
         version = 3
 
-=======
->>>>>>> ba01fc33
         m1 = re.search(r"varnish-(\d+)", output, re.MULTILINE)
         # v2 prints the version on stderr, v3 on stdout
         m2 = re.search(r"varnish-(\d+)", error, re.MULTILINE)
@@ -128,16 +125,10 @@
                                          stderr=subprocess.PIPE).communicate()
         if error and len(error) > 0:
             self.log.error(error)
-<<<<<<< HEAD
-        self._parse_varnishstat(output, use_xml)
-
-    def _parse_varnishstat(self, output, use_xml):
-=======
         self._parse_varnishstat(output, use_xml, tags)
 
     def _parse_varnishstat(self, output, use_xml, tags=None):
         tags = tags or []
->>>>>>> ba01fc33
         if use_xml:
             p = xml.parsers.expat.ParserCreate()
             p.StartElementHandler = self._start_element
@@ -155,7 +146,6 @@
                 metric_name = self.normalize(name, prefix="varnish")
 
                 # Now figure out which value to pick
-<<<<<<< HEAD
                 if rate_val.lower() in ("nan", "."):
                     # col 2 matters
                     self.log.debug("Varnish (gauge) %s %d" % (metric_name, int(gauge_val)))
@@ -164,19 +154,6 @@
                     # col 3 has a rate (since restart)
                     self.log.debug("Varnish (rate) %s %d" % (metric_name, int(gauge_val)))
                     self.rate(metric_name, float(gauge_val))
-=======
-                try:
-                    if rate_val.lower() in ("nan", "."):
-                        # col 2 matters
-                        self.log.debug("Varnish (gauge) %s %d" % (metric_name, int(gauge_val)))
-                        self.gauge(metric_name, int(gauge_val), tags=tags)
-                    else:
-                        # col 3 has a rate (since restart)
-                        self.log.debug("Varnish (rate) %s %d" % (metric_name, int(gauge_val)))
-                        self.rate(metric_name, float(gauge_val), tags=tags)
-                except TypeError:
-                    self.log.exception("Cannot convert varnish value")
->>>>>>> ba01fc33
 
     @staticmethod
     def parse_agent_config(agentConfig):
